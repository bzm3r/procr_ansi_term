--- conflicted
+++ resolved
@@ -1,8 +1,4 @@
-<<<<<<< HEAD
-use procr_ansi_term::{ansi_format, Color, Style};
-=======
-use nu_ansi_term::{Color, Style};
->>>>>>> d29ecb14
+use procr_ansi_term::{Color, Style};
 
 fn main() {
     let yes = Color::Yellow.normal().bold().paint("yes!");
