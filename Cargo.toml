--- conflicted
+++ resolved
@@ -26,10 +26,7 @@
 itertools = "0.11.0"
 paste = "1.0.14"
 serde = { version="1.0.152", features=["derive"], optional=true }
-<<<<<<< HEAD
-procr_ansi_format = { version = "0.1.0", path = "./procr_ansi_format" }
-=======
->>>>>>> d29ecb14
+procr_ansi_format = { version = "0.1.0" }
 
 [target.'cfg(windows)'.dependencies.windows]
 version = "0.48.0"
