--- conflicted
+++ resolved
@@ -13,11 +13,7 @@
 /// [`fmt::Arguments`].
 /// ```
 /// use std::fmt;
-<<<<<<< HEAD
 /// use procr_ansi_term::{Color, fmt_write, write_any_fmt, AnyWrite};
-=======
-/// use nu_ansi_term::{Color, fmt_write, write_fmt, AnyWrite};
->>>>>>> d29ecb14
 ///
 /// let mut s = String::new();
 /// let mut t = String::new();
@@ -35,11 +31,7 @@
 /// Takes an [`AnyWrite`] implementor and writes some [`StrLike`] content to it.
 /// ```
 /// use std::fmt;
-<<<<<<< HEAD
 /// use procr_ansi_term::{fmt_write, write_any_str, AnyWrite, StrLike};
-=======
-/// use nu_ansi_term::{fmt_write, write_str, AnyWrite, StrLike};
->>>>>>> d29ecb14
 ///
 /// let mut s = String::new();
 /// let mut t = String::new();
